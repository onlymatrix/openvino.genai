name: Linux (Ubuntu 20.04, Python 3.9)
on:
  workflow_dispatch:
  pull_request:
  merge_group:
  push:
    branches:
      - master
      - 'releases/**'

concurrency:
  # github.ref is not unique in post-commit
  group: ${{ github.event_name == 'push' && github.run_id || github.ref }}-linux
  cancel-in-progress: true

env:
  PYTHON_VERSION: '3.9'
  OV_BRANCH: ${{ github.base_ref || github.event.merge_group.base_ref || github.ref }}
  OV_TARBALL: ''

permissions: read-all # Required by https://github.com/ossf/scorecard/blob/e23b8ad91fd6a64a0a971ca4fc0a4d1650725615/docs/checks.md#token-permissions

jobs:
  openvino_download:
    name: Download OpenVINO package
    outputs:
      status: ${{ steps.openvino_download.outcome }}
    timeout-minutes: 10
    defaults:
      run:
        shell: bash
    runs-on: ubuntu-20.04

    steps:
      - name: Download OpenVINO build
        id: openvino_download
        run: |
          wget ${{ env.OV_TARBALL}} --progress=bar:force:noscroll -O openvino_package.tar.gz
          tar -tvf openvino_package.tar.gz
        continue-on-error: true

      #
      # Upload to artifacts
      #

      - name: Upload openvino package
        if: steps.openvino_download.outcome == 'success'
        uses: actions/upload-artifact@v4
        with:
          name: openvino_package
          path: openvino_package.tar.gz
          if-no-files-found: 'error'

  openvino_build:
    name: Build OpenVINO package
    needs: [openvino_download]
    if: needs.openvino_download.outputs.status != 'success'
    timeout-minutes: 150
    defaults:
      run:
        shell: bash
    runs-on: ubuntu-20.04-16-cores
    env:
      DEBIAN_FRONTEND: noninteractive # to prevent apt-get from waiting user input
      CMAKE_BUILD_TYPE: 'Release'
      CMAKE_GENERATOR: 'Ninja Multi-Config'
      CMAKE_CXX_COMPILER_LAUNCHER: ccache
      CMAKE_C_COMPILER_LAUNCHER: ccache
      OPENVINO_REPO: ${{ github.workspace }}/openvino
      INSTALL_DIR: ${{ github.workspace }}/openvino/install
      BUILD_DIR: ${{ github.workspace }}/openvino/build
      CCACHE_DIR: ${{ github.workspace }}/ccache
      CCACHE_MAXSIZE: 2000Mi

    steps:
      - name: Set apt
        run: |
          echo 'Acquire::Retries "10";' | sudo tee -a /etc/apt/apt.conf.d/80-retries > /dev/null
          echo 'APT::Get::Assume-Yes "true";' | sudo tee -a /etc/apt/apt.conf.d/81-assume-yes > /dev/null
          echo 'APT::Get::Fix-Broken "true";' | sudo tee -a /etc/apt/apt.conf.d/82-fix-broken > /dev/null
          echo 'APT::Get::no-install-recommends "true";' | sudo tee -a /etc/apt/apt.conf.d/83-no-reсommends > /dev/null

      - name: Clone OpenVINO
        uses: actions/checkout@v4
        with:
          repository: 'openvinotoolkit/openvino'
          path: ${{ env.OPENVINO_REPO }}
          submodules: 'true'
          ref: ${{ env.OV_BRANCH}}

      #
      # Dependencies
      #

      - name: Install build dependencies
        run: |
          sudo -E ${OPENVINO_REPO}/install_build_dependencies.sh
          sudo apt-get install ccache

      - name: Setup Python ${{ env.PYTHON_VERSION }}
        uses: actions/setup-python@v5
        with:
          python-version: ${{ env.PYTHON_VERSION }}
          cache: 'pip'

      - name: Install python dependencies
        run: |
          # For Python API: build and wheel packaging
          python3 -m pip install -r ${OPENVINO_REPO}/src/bindings/python/wheel/requirements-dev.txt

      #
      # Build
      #

      - name: Setup ccache
        uses: actions/cache@v4
        with:
          # Should save cache only if run in the master branch of the base repo
          # github.ref_name is 'ref/PR_#' in case of the PR, and 'branch_name' when executed on push
          save-always: ${{ github.ref_name == 'master' && 'true' || 'false'  }}
          path: ${{ env.CCACHE_DIR }}
          key: ${{ runner.os }}-${{ runner.arch }}-ccache-ov-${{ github.sha }}
          restore-keys: |
            ${{ runner.os }}-${{ runner.arch }}-ccache-ov

      - name: CMake configure - OpenVINO
        run: |
          cmake \
            -G "${{ env.CMAKE_GENERATOR }}" \
            -DENABLE_CPPLINT=OFF \
            -DENABLE_NCC_STYLE=OFF \
            -DENABLE_TESTS=OFF \
            -DENABLE_STRICT_DEPENDENCIES=OFF \
            -DENABLE_SYSTEM_OPENCL=ON \
            -DCMAKE_VERBOSE_MAKEFILE=ON \
            -DCPACK_GENERATOR=TGZ \
            -DENABLE_JS=OFF \
            -DENABLE_SAMPLES=ON \
            -DENABLE_INTEL_NPU=OFF \
            -DENABLE_OV_ONNX_FRONTEND=OFF \
            -DENABLE_OV_PADDLE_FRONTEND=OFF \
            -DENABLE_OV_PYTORCH_FRONTEND=ON \
            -DENABLE_OV_TF_FRONTEND=ON \
            -DENABLE_OV_TF_LITE_FRONTEND=OFF \
            -DENABLE_INTEL_GPU=OFF \
            -DENABLE_INTEL_NPU=OFF \
            -DCMAKE_CXX_COMPILER_LAUNCHER=ccache \
            -DCMAKE_C_COMPILER_LAUNCHER=ccache \
            -DENABLE_PYTHON=ON \
            -DENABLE_WHEEL=ON \
            -S ${OPENVINO_REPO} \
            -B ${BUILD_DIR}

      - name: Clean ccache stats
        run: ccache --zero-stats --show-config

      - name: Cmake build - OpenVINO
        run: cmake --build ${BUILD_DIR} --parallel --config ${{ env.CMAKE_BUILD_TYPE }}

      - name: Show ccache stats
        run: ccache --show-stats

      - name: Cmake install - OpenVINO
        run: |
          cmake -DCMAKE_INSTALL_PREFIX=${INSTALL_DIR}/openvino_package -P ${BUILD_DIR}/cmake_install.cmake
          cmake -DCMAKE_INSTALL_PREFIX=${INSTALL_DIR}/openvino_package -DCOMPONENT=python_wheels -P ${BUILD_DIR}/cmake_install.cmake

      - name: Pack Artifacts
        run: |
          pushd ${INSTALL_DIR}
            tar -czvf ${BUILD_DIR}/openvino_package.tar.gz *
          popd

      #
      # Upload build artifacts and logs
      #

      - name: Upload openvino package
        if: ${{ always() }}
        uses: actions/upload-artifact@v4
        with:
          name: openvino_package
          path: ${{ env.BUILD_DIR }}/openvino_package.tar.gz
          if-no-files-found: 'error'

  genai_python_lib:
    name: OpenVINO genai extension (cmake + wheel)
    needs: [ openvino_download, openvino_build ]
    if: |
      always() &&
      (needs.openvino_download.outputs.status == 'success' || needs.openvino_build.result == 'success')
    timeout-minutes: 120
    defaults:
      run:
        shell: bash
    runs-on: ubuntu-20.04-16-cores
    env:
      CMAKE_GENERATOR: Unix Makefiles
      CMAKE_BUILD_PARALLEL_LEVEL: null
      OV_INSTALL_DIR: ${{ github.workspace }}/ov
      CCACHE_DIR: ${{ github.workspace }}/ccache
      CCACHE_MAXSIZE: 500Mi
      CMAKE_CXX_COMPILER_LAUNCHER: ccache
      CMAKE_C_COMPILER_LAUNCHER: ccache

    steps:
      - name: Clone openvino.genai
        uses: actions/checkout@v4
        with:
          submodules: recursive

      - name: Setup Python ${{ env.PYTHON_VERSION }}
        uses: actions/setup-python@v5
        with:
          python-version: ${{ env.PYTHON_VERSION }}
          cache: 'pip'

      - name: Download OpenVINO package
        uses: actions/download-artifact@v4
        with:
          name: openvino_package
          path: ${{ env.OV_INSTALL_DIR }}

      - name: Extract OpenVINO packages
        run: |
          pushd ${OV_INSTALL_DIR}
            tar -xzf openvino_package.tar.gz -C ${OV_INSTALL_DIR} --strip-components=1
          popd

      - name: Set apt
        run: |
          echo 'Acquire::Retries "10";' | sudo tee -a /etc/apt/apt.conf.d/80-retries > /dev/null
          echo 'APT::Get::Assume-Yes "true";' | sudo tee -a /etc/apt/apt.conf.d/81-assume-yes > /dev/null
          echo 'APT::Get::Fix-Broken "true";' | sudo tee -a /etc/apt/apt.conf.d/82-fix-broken > /dev/null
          echo 'APT::Get::no-install-recommends "true";' | sudo tee -a /etc/apt/apt.conf.d/83-no-reсommends > /dev/null

      - name: Install build dependencies
        run: |
          sudo ${OV_INSTALL_DIR}/install_dependencies/install_openvino_dependencies.sh
          sudo apt-get install ccache

      - name: Setup ccache
        uses: actions/cache@v4
        with:
          # Should save cache only if run in the master branch of the base repo
          # github.ref_name is 'ref/PR_#' in case of the PR, and 'branch_name' when executed on push
          save-always: ${{ github.ref_name == 'master' && 'true' || 'false'  }}
          path: ${{ env.CCACHE_DIR }}
          key: ${{ runner.os }}-${{ runner.arch }}-ccache-genai-release-${{ github.sha }}
          restore-keys: |
            ${{ runner.os }}-${{ runner.arch }}-ccache-genai-release

      - name: Build genai
        run: |
          source ${OV_INSTALL_DIR}/setupvars.sh
          cmake -DCMAKE_BUILD_TYPE=Release -S ./ -B ./build/
          cmake --build ./build/ --config Release -j

      - name: Test bindings
        run: |
          source ${OV_INSTALL_DIR}/setupvars.sh
          python -m pip install ./thirdparty/openvino_tokenizers/[transformers] -r ./tests/python_tests/requirements.txt --find-links ${OV_INSTALL_DIR}/wheels --upgrade-strategy eager
          python -m pytest ./tests/python_tests --ignore ./tests/python_tests/test_whisper_generate_api.py
        env:
          PYTHONPATH: "./build/:$PYTHONPATH"

      - name: Test bindings (wheel)
        run: |
          source ${OV_INSTALL_DIR}/setupvars.sh
          python -m pip install . --verbose --find-links ${OV_INSTALL_DIR}/wheels
          python -m pytest ./tests/python_tests --ignore ./tests/python_tests/test_whisper_generate_api.py

  genai_python_lib_whisper:
    name: OpenVINO genai extension whisper tests (cmake + wheel)
    needs: [ openvino_download, openvino_build ]
    if: |
      always() &&
      (needs.openvino_download.outputs.status == 'success' || needs.openvino_build.result == 'success')
    timeout-minutes: 90
    defaults:
      run:
        shell: bash
    runs-on: ubuntu-20.04-16-cores
    env:
      CMAKE_GENERATOR: Unix Makefiles
      CMAKE_BUILD_PARALLEL_LEVEL: null
      OV_INSTALL_DIR: ${{ github.workspace }}/ov
      CCACHE_DIR: ${{ github.workspace }}/ccache
      CCACHE_MAXSIZE: 500Mi
      CMAKE_CXX_COMPILER_LAUNCHER: ccache
      CMAKE_C_COMPILER_LAUNCHER: ccache

    steps:
      - name: Clone openvino.genai
        uses: actions/checkout@v4
        with:
          submodules: recursive

      - name: Setup Python ${{ env.PYTHON_VERSION }}
        uses: actions/setup-python@v5
        with:
          python-version: ${{ env.PYTHON_VERSION }}
          cache: 'pip'

      - name: Download OpenVINO package
        uses: actions/download-artifact@v4
        with:
          name: openvino_package
          path: ${{ env.OV_INSTALL_DIR }}

      - name: Extract OpenVINO packages
        run: |
          pushd ${OV_INSTALL_DIR}
            tar -xzf openvino_package.tar.gz -C ${OV_INSTALL_DIR} --strip-components=1
          popd

      - name: Set apt
        run: |
          echo 'Acquire::Retries "10";' | sudo tee -a /etc/apt/apt.conf.d/80-retries > /dev/null
          echo 'APT::Get::Assume-Yes "true";' | sudo tee -a /etc/apt/apt.conf.d/81-assume-yes > /dev/null
          echo 'APT::Get::Fix-Broken "true";' | sudo tee -a /etc/apt/apt.conf.d/82-fix-broken > /dev/null
          echo 'APT::Get::no-install-recommends "true";' | sudo tee -a /etc/apt/apt.conf.d/83-no-reсommends > /dev/null

      - name: Install build dependencies
        run: |
          sudo ${OV_INSTALL_DIR}/install_dependencies/install_openvino_dependencies.sh
          sudo apt-get install ccache

      - name: Setup ccache
        uses: actions/cache@v4
        with:
          # Should save cache only if run in the master branch of the base repo
          # github.ref_name is 'ref/PR_#' in case of the PR, and 'branch_name' when executed on push
          save-always: ${{ github.ref_name == 'master' && 'true' || 'false'  }}
          path: ${{ env.CCACHE_DIR }}
          key: ${{ runner.os }}-${{ runner.arch }}-ccache-genai-release-${{ github.sha }}
          restore-keys: |
            ${{ runner.os }}-${{ runner.arch }}-ccache-genai-release

      - name: Build genai
        run: |
          source ${OV_INSTALL_DIR}/setupvars.sh
          cmake -DCMAKE_BUILD_TYPE=Release -S ./ -B ./build/
          cmake --build ./build/ --config Release -j

      - name: Test bindings
        run: |
          source ${OV_INSTALL_DIR}/setupvars.sh
          python -m pip install ./thirdparty/openvino_tokenizers/[transformers] -r ./tests/python_tests/requirements.txt --find-links ${OV_INSTALL_DIR}/wheels --upgrade-strategy eager
          python -m pytest ./tests/python_tests/test_whisper_generate_api.py -k test_smoke
        env:
          PYTHONPATH: "./build/:$PYTHONPATH"

      - name: Test bindings (wheel)
        run: |
          source ${OV_INSTALL_DIR}/setupvars.sh
          python -m pip install . --verbose --find-links ${OV_INSTALL_DIR}/wheels
          python -m pytest ./tests/python_tests/test_whisper_generate_api.py

  genai_package:
    name: OpenVINO genai extension (install to OpenVINO package)
    strategy:
      matrix:
        build-type: [Release, Debug]
    needs: [ openvino_download, openvino_build ]
    if: |
      always() &&
      (needs.openvino_download.outputs.status == 'success' || needs.openvino_build.result == 'success')
    timeout-minutes: 60
    defaults:
      run:
        shell: bash
    runs-on: ubuntu-20.04
    env:
      CMAKE_BUILD_PARALLEL_LEVEL: null
      OV_INSTALL_DIR: ${{ github.workspace }}/ov
      CCACHE_DIR: ${{ github.workspace }}/ccache
      CCACHE_MAXSIZE: 500Mi
      CMAKE_CXX_COMPILER_LAUNCHER: ccache
      CMAKE_C_COMPILER_LAUNCHER: ccache

    steps:
      - name: Clone openvino.genai
        uses: actions/checkout@v4
        with:
          submodules: recursive

      - name: Setup Python ${{ env.PYTHON_VERSION }}
        uses: actions/setup-python@v5
        with:
          python-version: ${{ env.PYTHON_VERSION }}
          cache: 'pip'

      - name: Download OpenVINO package
        uses: actions/download-artifact@v4
        with:
          name: openvino_package
          path: ${{ env.OV_INSTALL_DIR }}

      - name: Extract OpenVINO packages
        run: |
          pushd ${OV_INSTALL_DIR}
            tar -xzf openvino_package.tar.gz -C ${OV_INSTALL_DIR} --strip-components=1
          popd

      - name: Set apt
        run: |
          echo 'Acquire::Retries "10";' | sudo tee -a /etc/apt/apt.conf.d/80-retries > /dev/null
          echo 'APT::Get::Assume-Yes "true";' | sudo tee -a /etc/apt/apt.conf.d/81-assume-yes > /dev/null
          echo 'APT::Get::Fix-Broken "true";' | sudo tee -a /etc/apt/apt.conf.d/82-fix-broken > /dev/null
          echo 'APT::Get::no-install-recommends "true";' | sudo tee -a /etc/apt/apt.conf.d/83-no-reсommends > /dev/null

      - name: Install build dependencies
        run: |
          sudo ${OV_INSTALL_DIR}/install_dependencies/install_openvino_dependencies.sh
          sudo apt-get install ccache

      - name: Setup ccache
        uses: actions/cache@v4
        with:
          save-always: true
          path: ${{ env.CCACHE_DIR }}
          key: ${{ runner.os }}-${{ runner.arch }}-ccache-genai-${{ matrix.build-type }}-${{ github.sha }}
          restore-keys: |
            ${{ runner.os }}-${{ runner.arch }}-ccache-genai-${{ matrix.build-type }}

      - name: Build genai
        run: |
          source ${OV_INSTALL_DIR}/setupvars.sh
          cmake -DCMAKE_BUILD_TYPE=${{ matrix.build-type }} -S ./ -B ./build/
          cmake --build ./build/ --config ${{ matrix.build-type }} --target package -j

      - name: Build and Install dependencies
        run: |
          source ${OV_INSTALL_DIR}/setupvars.sh
<<<<<<< HEAD
          python -m pip install ./thirdparty/openvino_tokenizers/[transformers] --find-links ${OV_INSTALL_DIR}/tools
          python -m pip install --upgrade-strategy eager -r ./samples/requirements.txt --find-links ${OV_INSTALL_DIR}/tools
          python -m pip install -U "optimum<1.23" --no-dependencies
=======
          python -m pip install ./thirdparty/openvino_tokenizers/[transformers] --find-links ${OV_INSTALL_DIR}/wheels
          python -m pip install --upgrade-strategy eager -r ./samples/requirements.txt --find-links ${OV_INSTALL_DIR}/wheels
>>>>>>> 0aa6742b
          optimum-cli export openvino --trust-remote-code --model TinyLlama/TinyLlama-1.1B-Chat-v1.0 TinyLlama-1.1B-Chat-v1.0

      - name: Install samples
        run: |
          source ${OV_INSTALL_DIR}/setupvars.sh
          cmake --install ./build/ --config ${{ matrix.build-type }} --prefix ${OV_INSTALL_DIR}

      - name: Build samples (Release)
        if: ${{ 'Release' == matrix.build-type }} # build_samples enforces Release build
        run: |
          ${OV_INSTALL_DIR}/samples/cpp/build_samples.sh -i ${{ github.workspace }}/s\ pace

      - name: Build samples (Debug)
        if: ${{ 'Release' != matrix.build-type }}
        run: |
          source ${OV_INSTALL_DIR}/setupvars.sh
          cmake -DCMAKE_BUILD_TYPE=${{ matrix.build-type }} -S ${OV_INSTALL_DIR}/samples/cpp/ -B ./samples\ build/ && cmake --build ./samples\ build/ --config ${{ matrix.build-type }} -j
          cmake --install ./samples\ build/ --config ${{ matrix.build-type }} --component samples_bin --prefix s\ pace

      - name: Test C++ samples (greedy_causal_lm)
        run: |
          source ${OV_INSTALL_DIR}/setupvars.sh
          timeout 25s ${{ github.workspace }}/s\ pace/samples_bin/greedy_causal_lm ./TinyLlama-1.1B-Chat-v1.0/ ""

      - name: Test python samples (multinomial_causal_lm)
        if: ${{ 'Release' == matrix.build-type }} # Python bindings can be built in Release only
        run: |
          source ${OV_INSTALL_DIR}/setupvars.sh
          timeout 25s ${OV_INSTALL_DIR}/samples/python/multinomial_causal_lm/multinomial_causal_lm.py ./TinyLlama-1.1B-Chat-v1.0/ 0

  Overall_Status:
    name: ci/gha_overall_status_linux
    needs: [openvino_download, openvino_build, genai_python_lib, genai_package, genai_python_lib_whisper]
    if: ${{ always() }}
    runs-on: ubuntu-latest
    steps:
      - name: Check status of all jobs
        if: >-
          ${{
            contains(needs.*.result, 'failure') ||
            contains(needs.*.result, 'cancelled')
          }}
        run: exit 1<|MERGE_RESOLUTION|>--- conflicted
+++ resolved
@@ -433,14 +433,9 @@
       - name: Build and Install dependencies
         run: |
           source ${OV_INSTALL_DIR}/setupvars.sh
-<<<<<<< HEAD
-          python -m pip install ./thirdparty/openvino_tokenizers/[transformers] --find-links ${OV_INSTALL_DIR}/tools
-          python -m pip install --upgrade-strategy eager -r ./samples/requirements.txt --find-links ${OV_INSTALL_DIR}/tools
-          python -m pip install -U "optimum<1.23" --no-dependencies
-=======
           python -m pip install ./thirdparty/openvino_tokenizers/[transformers] --find-links ${OV_INSTALL_DIR}/wheels
           python -m pip install --upgrade-strategy eager -r ./samples/requirements.txt --find-links ${OV_INSTALL_DIR}/wheels
->>>>>>> 0aa6742b
+          python -m pip install -U "optimum<1.23" --no-dependencies
           optimum-cli export openvino --trust-remote-code --model TinyLlama/TinyLlama-1.1B-Chat-v1.0 TinyLlama-1.1B-Chat-v1.0
 
       - name: Install samples
